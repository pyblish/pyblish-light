--- conflicted
+++ resolved
@@ -23,18 +23,13 @@
     as the key of a dictionary, except they can only be integers.
 
 """
+
 from __future__ import unicode_literals
-import traceback
-
-<<<<<<< HEAD
-import pyblish
+import logging
+
+import pyblish.logic
 
 from . import settings, util
-=======
-import logging
-
-from . import settings
->>>>>>> 6a5d93dd
 from .awesome import tags as awesome
 from .vendor.Qt import QtCore, __binding__
 from .vendor.six import text_type
@@ -69,7 +64,7 @@
 HasFailed = QtCore.Qt.UserRole + 6
 HasSucceeded = QtCore.Qt.UserRole + 7
 HasProcessed = QtCore.Qt.UserRole + 8
-HasWarning = QtCore.Qt.UserRole + 62
+HasWarning = QtCore.Qt.UserRole + 65
 Duration = QtCore.Qt.UserRole + 11
 
 # PLUGINS
@@ -86,6 +81,7 @@
 
 LogRecord = QtCore.Qt.UserRole + 40
 ErrorRecord = QtCore.Qt.UserRole + 41
+
 # LOG RECORDS
 
 LogThreadName = QtCore.Qt.UserRole + 50
@@ -96,8 +92,10 @@
 LogMessage = QtCore.Qt.UserRole + 55
 LogMilliseconds = QtCore.Qt.UserRole + 56
 LogLevel = QtCore.Qt.UserRole + 61
-LogSize = QtCore.Qt.UserRole + 62
+LogSize = QtCore.Qt.UserRole + 66
+
 # EXCEPTIONS
+
 # Duplicates with LogFilename and LogLineNumber
 # ExcFname = QtCore.Qt.UserRole + 57
 # ExcLineNumber = QtCore.Qt.UserRole + 58
@@ -208,13 +206,10 @@
             Docstring: "__doc__",
             ActionIdle: "_action_idle",
             ActionFailed: "_action_failed",
-<<<<<<< HEAD
             LogRecord: "_log",
             ErrorRecord: "_error",
-            HasCompatible: "hasCompatible"
-=======
+            HasCompatible: "hasCompatible",
             HasWarning: "_has_warning",
->>>>>>> 6a5d93dd
         })
 
     def append(self, item):
@@ -353,14 +348,15 @@
         item = result["plugin"]
         index = self.items.index(item)
         index = self.createIndex(index, 0)
-<<<<<<< HEAD
-=======
-        hasWarning = any([record.levelno == logging.WARNING for record in result["records"]])
-
->>>>>>> 6a5d93dd
+
+        has_warning = any([
+            record.levelno == logging.WARNING
+            for record in result["records"]
+        ])
+
         self.setData(index, False, IsIdle)
         self.setData(index, False, IsProcessing)
-        self.setData(index, hasWarning, HasWarning)
+        self.setData(index, has_warning, HasWarning)
         self.setData(index, True, HasProcessed)
         self.setData(index, result["success"], HasSucceeded)
 
@@ -394,7 +390,7 @@
                         has_compatible = True
                         break
             else:
-                plugins = pyblish.logic.plugins_by_families([plugin,], families)
+                plugins = pyblish.logic.plugins_by_families([plugin], families)
                 if plugins:
                     has_compatible = True
 
@@ -567,16 +563,11 @@
 
     def update_with_result(self, result):
         for record in result["records"]:
-            ## Filtering should be in view
-            # if record.levelno < settings.TerminalLoglevel:
-            #     continue
-            if isinstance(record, dict):
-                self.append(record)
-                continue
             self.append({
                 "label": text_type(record.msg),
                 "type": "record",
                 "levelno": record.levelno,
+
                 # Native
                 "threadName": record.threadName,
                 "name": record.name,
@@ -854,7 +845,7 @@
 
         for index in source_indexes:
             log_label = ProxyTerminalItem(index)
-            if index.data(LogMessage) or index.data(Type)=='error':
+            if index.data(LogMessage) or index.data(Type) == "error":
                 log_item = ProxyTerminalDetail(index)
                 log_label.addChild(log_item)
             self.root.addChild(log_label)
