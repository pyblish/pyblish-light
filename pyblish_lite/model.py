from Qt import QtCore, __binding__

Id = QtCore.Qt.UserRole + 7
Label = QtCore.Qt.DisplayRole
Actions = QtCore.Qt.UserRole + 2
IsIdle = QtCore.Qt.UserRole + 8
IsChecked = QtCore.Qt.UserRole + 0
IsProcessing = QtCore.Qt.UserRole + 1
HasFailed = QtCore.Qt.UserRole + 3
HasSucceeded = QtCore.Qt.UserRole + 4
HasProcessed = QtCore.Qt.UserRole + 6


class TableModel(QtCore.QAbstractTableModel):
    def __init__(self, parent=None):
        super(TableModel, self).__init__(parent)
        self.items = list()

        # Common schema
        self.schema = {
            Id: "id",
            IsIdle: "is_idle",
            IsProcessing: "is_processing",
            HasProcessed: "has_processed",
            HasSucceeded: "has_succeeded",
            HasFailed: "has_failed",
            Actions: "actions",
        }

    def __iter__(self):
        """Yield each row of model"""
        for index in range(len(self.items)):
            yield self.createIndex(index, 0)

    def data(self, index, role):
        pass

    def append(self, item):
        """Append item to end of model"""
        self.beginInsertRows(QtCore.QModelIndex(),
                             self.rowCount(),
                             self.rowCount())

        self.items.append(item)
        self.endInsertRows()

    def rowCount(self, parent=None):
        return len(self.items)

    def columnCount(self, parent):
        return 2

    def reset(self):
        self.beginResetModel()
        self.items[:] = []
        self.endResetModel()

    def update_with_result(self, result):
        for record in result["records"]:
            print(record.msg)


class PluginModel(TableModel):
    def __init__(self):
        super(PluginModel, self).__init__()

        self.schema.update({
            Label: "label",
            IsChecked: "active",
        })

    def append(self, item):
        item.is_processing = False
        item.has_processed = False
        item.has_succeeded = False
        item.has_failed = False
        item.label = item.label or item.__name__
        return super(PluginModel, self).append(item)

    def data(self, index, role):
<<<<<<< HEAD
        super(PluginModel, self).data(index, role)
=======
        item = self.items[index.row()]
        key = self.schema.get(role)

        if key is None:
            return

        if role == Actions:
            actions = list(item.actions)

            # Context specific actions
            for action in actions:
                if action.on == "failed" and not item.has_failed:
                    actions.remove(action)
                if action.on == "succeeded" and not item.has_succeeded:
                    actions.remove(action)
                if action.on == "processed" and not item.has_processed:
                    actions.remove(action)
                if action.on == "notProcessed" and item.has_processed:
                    actions.remove(action)

            # Discard empty groups
            i = 0
            try:
                action = actions[i]
            except IndexError:
                pass
            else:
                while action:
                    try:
                        action = actions[i]
                    except IndexError:
                        break

                    isempty = False

                    if action.__type__ == "category":
                        try:
                            next_ = actions[i + 1]
                            if next_.__type__ != "action":
                                isempty = True
                        except IndexError:
                            isempty = True

                        if isempty:
                            actions.pop(i)

                    i += 1

            return actions
>>>>>>> 4681c262

        key = self.schema.get(role)

        if key is None:
            return

        return getattr(item, key, None)

    def setData(self, index, value, role):
        item = self.items[index.row()]
        key = self.schema.get(role)

        if key is None:
            return

        setattr(item, key, value)

        if __binding__ in ("PyQt4", "PySide"):
            self.dataChanged.emit(index, index)
        else:
            self.dataChanged.emit(index, index, [role])

    def update_with_result(self, result):
        item = result["plugin"]

        index = self.items.index(item)
        index = self.createIndex(index, 0)
        self.setData(index, not result["success"], HasFailed)
        self.setData(index, result["success"], HasSucceeded)
        self.setData(index, True, HasProcessed)
        self.setData(index, False, IsProcessing)
        super(PluginModel, self).update_with_result(result)


class InstanceModel(TableModel):
    def __init__(self):
        super(InstanceModel, self).__init__()

        self.schema.update({
            Label: "label",
            IsChecked: "publish",
        })

    def append(self, item):
        item.data["has_succeeded"] = False
        item.data["has_failed"] = False
        item.data["is_idle"] = False
        item.data["publish"] = item.data.get("publish", True)
        item.data["label"] = item.data.get("label", item.data["name"])
        return super(InstanceModel, self).append(item)

    def data(self, index, role):
        super(InstanceModel, self).data(index, role)

        item = self.items[index.row()]
        key = self.schema.get(role)

        if not key:
            return

        return item.data.get(key)

    def setData(self, index, value, role):
        item = self.items[index.row()]
        key = self.schema.get(role)

        if key is None:
            return

        item.data[key] = value

        if __binding__ in ("PyQt4", "PySide"):
            self.dataChanged.emit(index, index)
        else:
            self.dataChanged.emit(index, index, [role])

    def update_with_result(self, result):
        item = result["instance"]

        if item is None:
            return

        index = self.items.index(item)
        index = self.createIndex(index, 0)
        self.setData(index, not result["success"], HasFailed)
        self.setData(index, result["success"], HasSucceeded)
        self.setData(index, True, HasProcessed)
        self.setData(index, False, IsProcessing)
        super(InstanceModel, self).update_with_result(result)<|MERGE_RESOLUTION|>--- conflicted
+++ resolved
@@ -78,9 +78,6 @@
         return super(PluginModel, self).append(item)
 
     def data(self, index, role):
-<<<<<<< HEAD
-        super(PluginModel, self).data(index, role)
-=======
         item = self.items[index.row()]
         key = self.schema.get(role)
 
@@ -130,7 +127,6 @@
                     i += 1
 
             return actions
->>>>>>> 4681c262
 
         key = self.schema.get(role)
 
