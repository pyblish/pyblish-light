
VERSION_MAJOR = 0
VERSION_MINOR = 7
<<<<<<< HEAD
VERSION_PATCH = 4
=======
VERSION_PATCH = 3
>>>>>>> 6fe81811

version_info = (VERSION_MAJOR, VERSION_MINOR, VERSION_PATCH)
version = '%i.%i.%i' % version_info
__version__ = version

__all__ = ['version', 'version_info', '__version__']<|MERGE_RESOLUTION|>--- conflicted
+++ resolved
@@ -1,11 +1,8 @@
 
 VERSION_MAJOR = 0
 VERSION_MINOR = 7
-<<<<<<< HEAD
 VERSION_PATCH = 4
-=======
-VERSION_PATCH = 3
->>>>>>> 6fe81811
+
 
 version_info = (VERSION_MAJOR, VERSION_MINOR, VERSION_PATCH)
 version = '%i.%i.%i' % version_info
