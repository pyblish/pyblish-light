--- conflicted
+++ resolved
@@ -1,13 +1,8 @@
 
 VERSION_MAJOR = 0
 VERSION_MINOR = 8
-<<<<<<< HEAD
 VERSION_PATCH = 8
 VERSION_BETA = "b1"
-=======
-VERSION_PATCH = 7
->>>>>>> 5f8eacf1
-
 
 version_info = (VERSION_MAJOR, VERSION_MINOR, VERSION_PATCH, VERSION_BETA)
 version = '%i.%i.%i%s' % version_info
