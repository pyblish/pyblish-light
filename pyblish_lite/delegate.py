import platform

from .vendor.Qt import QtWidgets, QtGui, QtCore

from . import model
from .awesome import tags as awesome

colors = {
    "warning": QtGui.QColor("#ff4a4a"),
    "ok": QtGui.QColor("#77AE24"),
    "active": QtGui.QColor("#99CEEE"),
    "idle": QtCore.Qt.white,
    "font": QtGui.QColor("#DDD"),
    "inactive": QtGui.QColor("#888"),
    "hover": QtGui.QColor(255, 255, 255, 10),
    "selected": QtGui.QColor(255, 255, 255, 20),
    "outline": QtGui.QColor("#333"),
    "group_bg": QtGui.QColor("#333")
}

record_colors = {
    "DEBUG": QtGui.QColor("#ff66e8"),
    "INFO": QtGui.QColor("#66abff"),
    "WARNING": QtGui.QColor("#ffba66"),
    "ERROR": QtGui.QColor("#ff4d58"),
    "CRITICAL": QtGui.QColor("#ff4f75"),
}

scale_factors = {"darwin": 1.5}
scale_factor = scale_factors.get(platform.system().lower(), 1.0)
fonts = {
    "h3": QtGui.QFont("Open Sans", 10 * scale_factor, 900),
    "h4": QtGui.QFont("Open Sans", 8 * scale_factor, 400),
    "h5": QtGui.QFont("Open Sans", 8 * scale_factor, 800),
    "smallAwesome": QtGui.QFont("FontAwesome", 8 * scale_factor),
    "largeAwesome": QtGui.QFont("FontAwesome", 16 * scale_factor),
}

icons = {
    "info": awesome["info"],
    "record": awesome["circle"],
    "file": awesome["file"],
    "error": awesome["exclamation-triangle"],
    "action": awesome["adn"],
    "angle-right": awesome["angle-right"],
    "angle-left": awesome["angle-left"],
    "plus-sign": awesome['plus'],
    "minus-sign": awesome['minus']
}


class Item(QtWidgets.QStyledItemDelegate):
    """Generic delegate for model items"""

    def paint(self, painter, option, index):
        """Paint checkbox and text
         _
        |_|  My label    >

        """

        body_rect = QtCore.QRectF(option.rect)


        check_rect = QtCore.QRectF(body_rect)

        check_rect = QtCore.QRectF(body_rect)
        check_rect.setWidth(check_rect.height())
        check_rect.adjust(6, 6, -6, -6)

        check_color = colors["idle"]

        perspective_icon = icons["angle-right"]
        perspective_rect = QtCore.QRectF(body_rect)
        perspective_rect.setWidth(perspective_rect.height())
        perspective_rect.translate(
            body_rect.width()-(perspective_rect.width()-5),
            0
        )

        if index.data(model.IsProcessing) is True:
            check_color = colors["active"]

        elif index.data(model.HasFailed) is True:
            check_color = colors["warning"]

        elif index.data(model.HasSucceeded) is True:
            check_color = colors["ok"]

        elif index.data(model.HasProcessed) is True:
            check_color = colors["ok"]

        metrics = painter.fontMetrics()

        label_rect = QtCore.QRectF(option.rect.adjusted(
            check_rect.width() + 12, 2, 0, -2))

        assert label_rect.width() > 0

        label = index.data(model.Label)
        label = metrics.elidedText(label,
                                   QtCore.Qt.ElideRight,
                                   label_rect.width() - 20)

        font_color = colors["idle"]
        if not index.data(model.IsChecked):
            font_color = colors["inactive"]

        # Maintain reference to state, so we can restore it once we're done
        painter.save()

        # Draw perspective icon
        painter.setFont(fonts["h4"])
        painter.setPen(QtGui.QPen(font_color))
        painter.drawText(perspective_rect, perspective_icon)

        # Draw label
        painter.setFont(fonts["h4"])
        painter.setPen(QtGui.QPen(font_color))
        painter.drawText(label_rect, label)

        # Draw action icon
        if index.data(model.ActionIconVisible):
            painter.save()

            if index.data(model.ActionIdle):
                color = colors["idle"]
            elif index.data(model.IsProcessing):
                color = colors["active"]
            elif index.data(model.ActionFailed):
                color = colors["warning"]
            else:
                color = colors["ok"]

            painter.setFont(fonts["smallAwesome"])
            painter.setPen(QtGui.QPen(color))

            icon_rect = QtCore.QRectF(option.rect.adjusted(
                label_rect.width() + 1, label_rect.height() / 3, 0, 0))
            painter.drawText(icon_rect, icons["action"])

            painter.restore()

        # Draw checkbox
        pen = QtGui.QPen(check_color, 1)
        painter.setPen(pen)

        if index.data(model.IsOptional):
            painter.drawRect(check_rect)

            if index.data(model.IsChecked):
                painter.fillRect(check_rect, check_color)

        elif not index.data(model.IsIdle) and index.data(model.IsChecked):
            painter.fillRect(check_rect, check_color)
<<<<<<< HEAD
=======
        else:
            painter.fillRect(check_rect, colors["inactive"])
>>>>>>> ff3fa79d

        if option.state & QtWidgets.QStyle.State_MouseOver:
            painter.fillRect(body_rect, colors["hover"])

        if option.state & QtWidgets.QStyle.State_Selected:
            painter.fillRect(body_rect, colors["selected"])

        # Ok, we're done, tidy up.
        painter.restore()

    def sizeHint(self, option, index):
        return QtCore.QSize(option.rect.width(), 20)


class Section(QtWidgets.QStyledItemDelegate):
    """Generic delegate for section header"""

    def paint(self, painter, option, index):
        """Paint text
         _
        My label
        """
        body_rect = QtCore.QRectF(option.rect)
        bg_rect = QtCore.QRectF(
            body_rect.left(), body_rect.top()+1,
            body_rect.width()-5, body_rect.height()-2
        )
        radius = 7.0
        bg_path = QtGui.QPainterPath()
        bg_path.addRoundedRect(bg_rect, radius, radius);
        painter.fillPath(bg_path, colors['group_bg'])

        metrics = painter.fontMetrics()

        expander_rect = QtCore.QRectF(body_rect)
        expander_rect.setWidth(expander_rect.height())
        expander_rect.adjust(6, 5, -6, -2)

        expander_color = colors["idle"]

        label_rect = QtCore.QRectF(option.rect.adjusted(
            expander_rect.width() + 12, 2, 0, -2
        ))

        assert label_rect.width() > 0

        expander_icon = icons['plus-sign']
        group = index.data(model.GroupObject)
        if group.expanded:
            expander_icon = icons['minus-sign']
        label = index.data(model.Label)
        label = metrics.elidedText(
            label, QtCore.Qt.ElideRight, label_rect.width()
        )

        font_color = colors["idle"]

        # Maintain reference to state, so we can restore it once we're done
        painter.save()

        painter.setFont(fonts['smallAwesome'])
        painter.setPen(QtGui.QPen(expander_color))
        painter.drawText(expander_rect, expander_icon)

        # Draw label
        painter.setFont(fonts["h4"])
        painter.setPen(QtGui.QPen(font_color))
        painter.drawText(label_rect, label)

        if option.state & QtWidgets.QStyle.State_MouseOver:
            painter.fillPath(bg_path, colors["hover"])

        if option.state & QtWidgets.QStyle.State_Selected:
            painter.fillPath(bg_path, colors["selected"])

        # Ok, we're done, tidy up.
        painter.restore()

    def sizeHint(self, option, index):
        return QtCore.QSize(option.rect.width(), 20)


class ItemAndSection(Item):
    """Generic delegate for model items in proxy tree view"""
    def paint(self, painter, option, index):

        index_model = index.model()
        if index_model.is_header(index):
            Section().paint(painter, option, index)
            return

        super(ItemAndSection, self).paint(painter, option, index)


class Artist(QtWidgets.QStyledItemDelegate):
    """Delegate used on Artist page"""

    def paint(self, painter, option, index):
        """Paint checkbox and text

         _______________________________________________
        |       |  label              | duration  |arrow|
        |toggle |_____________________|           | to  |
        |       |  families           |           |persp|
        |_______|_____________________|___________|_____|

        """

        # Layout
        spacing = 10
        metrics = painter.fontMetrics()

        body_rect = QtCore.QRectF(option.rect).adjusted(2, 2, -8, -2)
        content_rect = body_rect.adjusted(5, 5, -5, -5)

        toggle_rect = QtCore.QRectF(body_rect)
        toggle_rect.setWidth(7)
        toggle_rect.adjust(1, 1, 0, -1)

        icon_rect = QtCore.QRectF(content_rect)
        icon_rect.translate(toggle_rect.width() + spacing, 3)
        icon_rect.setWidth(35)
        icon_rect.setHeight(35)

        duration_rect = QtCore.QRectF(content_rect)
        duration_rect.translate(content_rect.width() - 50, 0)

        label_rect = QtCore.QRectF(content_rect)
        label_rect.translate(icon_rect.width() +
                             spacing, 0)
        label_rect.setHeight(metrics.lineSpacing() + spacing)

        families_rect = QtCore.QRectF(label_rect)
        families_rect.translate(0, label_rect.height())

        perspective_rect = QtCore.QRectF(body_rect)
        perspective_rect.setWidth(35)
        perspective_rect.setHeight(35)
        perspective_rect.translate(
            content_rect.width()-(perspective_rect.width()/2),
            (content_rect.height()/2)-(perspective_rect.height()/2)
        )

        # Colors
        check_color = colors["idle"]

        if index.data(model.IsProcessing) is True:
            check_color = colors["active"]

        elif index.data(model.HasFailed) is True:
            check_color = colors["warning"]

        elif index.data(model.HasSucceeded) is True:
            check_color = colors["ok"]

        elif index.data(model.HasProcessed) is True:
            check_color = colors["ok"]

        icon = index.data(model.Icon) or icons["file"]
        perspective_icon = icons["angle-right"]
        label = index.data(model.Label)
        families = ", ".join(index.data(model.Families))

        # Elide
        label = metrics.elidedText(label,
                                   QtCore.Qt.ElideRight,
                                   label_rect.width())

        families = metrics.elidedText(families,
                                      QtCore.Qt.ElideRight,
                                      label_rect.width())

        font_color = colors["idle"]
        if not index.data(model.IsChecked):
            font_color = colors["inactive"]

        perspective_color = colors['inactive']
        if (
            option.state &
            (
                QtWidgets.QStyle.State_MouseOver or
                QtWidgets.QStyle.State_Selected
            )
        ):
            perspective_color = colors['idle']
        # Maintan reference to state, so we can restore it once we're done
        painter.save()

        # Draw background
        painter.fillRect(body_rect, colors["hover"])

        painter.setFont(fonts["largeAwesome"])
        painter.setPen(QtGui.QPen(font_color))
        painter.drawText(icon_rect, icon)

        # Draw label
        painter.setFont(fonts["h3"])
        painter.drawText(label_rect, label)

        # Draw families
        painter.setFont(fonts["h5"])
        painter.setPen(QtGui.QPen(colors["inactive"]))
        painter.drawText(families_rect, families)

        painter.setFont(fonts["largeAwesome"])
        painter.setPen(QtGui.QPen(perspective_color))
        painter.drawText(perspective_rect, perspective_icon)

        # Draw checkbox
        pen = QtGui.QPen(check_color, 1)
        painter.setPen(pen)

        if index.data(model.IsOptional):
            painter.drawRect(toggle_rect)

            if index.data(model.IsChecked):
                painter.fillRect(toggle_rect, check_color)

        elif not index.data(model.IsIdle) and index.data(model.IsChecked):
                painter.fillRect(toggle_rect, check_color)

        if option.state & QtWidgets.QStyle.State_MouseOver:
            painter.fillRect(body_rect, colors["hover"])

        if option.state & QtWidgets.QStyle.State_Selected:
            painter.fillRect(body_rect, colors["selected"])

        painter.setPen(colors["outline"])
        painter.drawRect(body_rect)

        # Ok, we're done, tidy up.
        painter.restore()

    def sizeHint(self, option, index):
        return QtCore.QSize(option.rect.width(), 80)


class Terminal(QtWidgets.QStyledItemDelegate):
    """Delegate used exclusively for the Terminal"""
    HEIGHT = 20
    def paint(self, painter, option, index):
        """Paint text"""

        icon_rect = QtCore.QRectF(option.rect).adjusted(3, 3, -3, -3)
        icon_rect.setWidth(14)
        icon_rect.setHeight(14)

        icon_color = colors["idle"]
        icon = icons[index.data(model.Type)]

        if index.data(model.Type) == "record":
            icon_color = record_colors[index.data(model.LogLevel)]

        elif index.data(model.Type) == "error":
            icon_color = colors["warning"]

        metrics = painter.fontMetrics()

        label_rect = QtCore.QRectF(option.rect.adjusted(
            icon_rect.width() + 12, 2, 0, -2))

        assert label_rect.width() > 0

        label = index.data(model.Label)
        label = metrics.elidedText(label,
                                   QtCore.Qt.ElideRight,
                                   label_rect.width() - 20)

        font_color = colors["idle"]

        hover = QtGui.QPainterPath()
        hover.addRect(QtCore.QRectF(option.rect).adjusted(0, 0, -1, -1))

        # Maintain reference to state, so we can restore it once we're done
        painter.save()

        # Draw label
        painter.setFont(fonts["h4"])
        painter.setPen(QtGui.QPen(font_color))
        painter.drawText(label_rect, label)

        # Draw icon
        painter.setFont(fonts["smallAwesome"])
        painter.setPen(QtGui.QPen(icon_color))
        painter.drawText(icon_rect, QtCore.Qt.AlignCenter, icon)

        if option.state & QtWidgets.QStyle.State_MouseOver:
            painter.fillPath(hover, colors["hover"])

        if option.state & QtWidgets.QStyle.State_Selected:
            painter.fillPath(hover, colors["selected"])

        # Ok, we're done, tidy up.
        painter.restore()

    def sizeHint(self, option, index):
        return QtCore.QSize(option.rect.width(), self.HEIGHT)<|MERGE_RESOLUTION|>--- conflicted
+++ resolved
@@ -153,11 +153,8 @@
 
         elif not index.data(model.IsIdle) and index.data(model.IsChecked):
             painter.fillRect(check_rect, check_color)
-<<<<<<< HEAD
-=======
         else:
             painter.fillRect(check_rect, colors["inactive"])
->>>>>>> ff3fa79d
 
         if option.state & QtWidgets.QStyle.State_MouseOver:
             painter.fillRect(body_rect, colors["hover"])
