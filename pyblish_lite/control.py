"""The Controller in a Model/View/Controller-based application
The graphical components of Pyblish Lite use this object to perform
publishing. It communicates via the Qt Signals/Slots mechanism
and has no direct connection to any graphics. This is important,
because this is how unittests are able to run without requiring
an active window manager; such as via Travis-CI.
"""
import sys

from .vendor.Qt import QtCore

import pyblish.api
import pyblish.util
import pyblish.logic

from . import util


class Controller(QtCore.QObject):

    # Emitted when the GUI is about to start processing;
    # e.g. resetting, validating or publishing.
    about_to_process = QtCore.Signal(object, object)

    # Emitted for each process
    was_processed = QtCore.Signal(dict)

    was_discovered = QtCore.Signal(bool)
    was_reset = QtCore.Signal()
    was_validated = QtCore.Signal()
    was_published = QtCore.Signal()
    was_acted = QtCore.Signal(dict)

    # Emitted when processing has finished
    was_finished = QtCore.Signal()

    PART_COLLECT = 'collect'
    PART_VALIDATE = 'validate'
    PART_EXTRACT = 'extract'
    PART_CONFORM = 'conform'

    def __init__(self, parent=None):
        super(Controller, self).__init__(parent)

        self.context = list()
        self.plugins = {}

        # Data internal to the GUI itself
        self.is_running = False

        # Transient state used during publishing.
        self.pair_generator = None        # Active producer of pairs
        self.current_pair = (None, None)  # Active pair
        self.current_error = None

        # This is used to track whether or not to continue
        # processing when, for example, validation has failed.
        self.processing = {
            "nextOrder": None,
            "ordersWithError": set()
        }

    def reset(self):
        """Discover plug-ins and run collection"""
        self.validated = False
        self.extracted = False
        self.context = pyblish.api.Context()
<<<<<<< HEAD
        self.all_plugins = pyblish.api.discover()
        # Load collectors
        self.load_plugins(True)
        self.current_error = None
        # Process collectors load rest of plugins with collected instances
        self.collect()
=======
        self.last_plugins = self.plugins
        self.plugins = pyblish.api.discover()

        self.was_discovered.emit()
>>>>>>> dc7d7144

        for plugin_last in self.last_plugins:
            if not plugin_last.optional:
                continue
            for plugin_current in self.plugins:
                if plugin_current.label == plugin_last.label:
                    if not plugin_current.optional:
                        break
                    setattr(plugin_current, 'active', plugin_last.active)
                    break
        self.last_plugins = list()

        self.pair_generator = None
        self.current_pair = (None, None)
        self.current_error = None

        self.processing = {
            "nextOrder": None,
            "ordersWithError": set()
        }

    def load_plugins(self, load_collector=False):
        self.test = pyblish.logic.registered_test()
        self.state = {
            "nextOrder": None,
            "ordersWithError": set()
        }

        targets = pyblish.logic.registered_targets() or ["default"]

        collectors = []
        validators = []
        extractors = []
        conforms = []
        plugins = pyblish.logic.plugins_by_targets(
            self.all_plugins, targets
        )

        for plugin in plugins:
            if load_collector:
                if plugin.order < (pyblish.api.CollectorOrder + 0.5):
                    collectors.append(plugin)
            else:
                if plugin.order < (pyblish.api.CollectorOrder + 0.5):
                    continue
                elif plugin.order < (pyblish.api.ValidatorOrder + 0.5):
                    validators.append(plugin)
                elif plugin.order < (pyblish.api.ExtractorOrder + 0.5):
                    extractors.append(plugin)
                else:
                    conforms.append(plugin)

        if not load_collector:
            collectors = self.plugins[self.PART_COLLECT]

        self.plugins = {
            self.PART_COLLECT: collectors,
            self.PART_VALIDATE: validators,
            self.PART_EXTRACT: extractors,
            self.PART_CONFORM: conforms
        }

        self.was_discovered.emit(load_collector)

    def on_validated(self):
        pyblish.api.emit("validated", context=self.context)
        self.was_validated.emit()

    def on_published(self):
        pyblish.api.emit("published", context=self.context)
        self.was_published.emit()

    def act(self, plugin, action):
        context = self.context

        def on_next():
            result = pyblish.plugin.process(plugin, context, None, action.id)
            self.was_acted.emit(result)

        util.defer(100, on_next)

    def emit_(self, signal, kwargs):
        pyblish.api.emit(signal, **kwargs)

    def _process(self, plugin, instance=None):
        """Produce `result` from `plugin` and `instance`
        :func:`process` shares state with :func:`_iterator` such that
        an instance/plugin pair can be fetched and processed in isolation.
        Arguments:
            plugin (pyblish.api.Plugin): Produce result using plug-in
            instance (optional, pyblish.api.Instance): Process this instance,
                if no instance is provided, context is processed.
        """

        self.processing["nextOrder"] = plugin.order

        try:
            result = pyblish.plugin.process(plugin, self.context, instance)

        except Exception as e:
            raise Exception("Unknown error({}): {}".format(
                plugin.__name__, str(e)
            ))

        else:
            # Make note of the order at which the
            # potential error error occured.
            has_error = result["error"] is not None
            if has_error:
                self.processing["ordersWithError"].add(plugin.order)

        return result

    def _plugin_collect(self, plugins, collect):
        output = []
        for plugin in plugins:
            if not plugin.active:
                pyblish.logic.log.debug("%s was inactive, skipping.." % plugin)
                continue

            self.state["nextOrder"] = plugin.order

            message = self.test(**self.state)
            if message:
                raise pyblish.logic.StopIteration("Stopped due to %s" % message)

            instances = pyblish.logic.instances_by_plugin(self.context, plugin)
            if collect:
                output.append([plugin, None])
            elif plugin.__instanceEnabled__:
                for instance in instances:
                    if instance.data.get("publish") is False:
                        pyblish.logic.log.debug("%s was inactive, skipping.." % instance)
                        continue

                    output.append([plugin, instance])

            else:
                output.append([plugin, None])
        return output

    def iterate_and_process(self, plugins, is_collect=False):
        """ Iterating inserted plugins with current context.
        Collectors do not contain instances, they are None when collecting!
        This process don't stop on one
        """
        for pair in self._plugin_collect(plugins, is_collect):
            plug, instance = pair
            if not plug.active:
                continue
            try:
                self.about_to_process.emit(plug, instance)
                if not is_collect:
                    if not instance.data.get("publish"):
                        continue

                self.processing["nextOrder"] = plug.order

                if self.test(**self.processing):
                    raise StopIteration(
                        "Stopped due to %s" % test(**self.processing)
                    )
                result = self._process(plug, instance)

                if result["error"] is not None:
                    self.current_error = result["error"]

                self.was_processed.emit(result)
            except Exception:
                exc_type, exc_msg, exc_tb = sys.exc_info()
                util.u_print(u"An unexpected error occurred:\n %s" % exc_msg)

    def collect(self):
        """ Iterate and process Collect plugins
        - load_plugins method is launched again when finished
        """
        self.iterate_and_process(self.plugins[self.PART_COLLECT], True)

        self.load_plugins()
        self.was_reset.emit()
        self.was_finished.emit()

    def validate(self):
        """ Iterate and process Validate plugins
        - self.validated is set to True when done so we know was processed
        """
        self.iterate_and_process(self.plugins[self.PART_VALIDATE])
        self.validated = True

        self.on_validated()
        self.was_finished.emit()

    def extract(self):
        """ Iterate and process Extract plugins
        """
        if not self.validated:
            self.validate()
        if self.current_error:
            return

        self.iterate_and_process(self.plugins[self.PART_EXTRACT])
        self.extracted = True

    def publish(self):
        """ Iterate and process Conform(Integrate) plugins
        - won't start if any extractor fails
        """
        if not self.extracted:
            self.extract()
        if self.current_error:
            return

        self.iterate_and_process(self.plugins[self.PART_CONFORM])

        self.on_published()
        self.was_finished.emit()

    def cleanup(self):
        """Forcefully delete objects from memory
        In an ideal world, this shouldn't be necessary. Garbage
        collection guarantees that anything without reference
        is automatically removed.
        However, because this application is designed to be run
        multiple times from the same interpreter process, extra
        case must be taken to ensure there are no memory leaks.
        Explicitly deleting objects shines a light on where objects
        may still be referenced in the form of an error. No errors
        means this was uneccesary, but that's ok.
        """

        for instance in self.context:
            del(instance)

        for plugin in self.plugins:
            del(plugin)<|MERGE_RESOLUTION|>--- conflicted
+++ resolved
@@ -65,29 +65,27 @@
         self.validated = False
         self.extracted = False
         self.context = pyblish.api.Context()
-<<<<<<< HEAD
+
+        self.last_plugins = self.plugins
         self.all_plugins = pyblish.api.discover()
         # Load collectors
         self.load_plugins(True)
         self.current_error = None
         # Process collectors load rest of plugins with collected instances
         self.collect()
-=======
-        self.last_plugins = self.plugins
-        self.plugins = pyblish.api.discover()
 
         self.was_discovered.emit()
->>>>>>> dc7d7144
-
-        for plugin_last in self.last_plugins:
-            if not plugin_last.optional:
-                continue
-            for plugin_current in self.plugins:
-                if plugin_current.label == plugin_last.label:
-                    if not plugin_current.optional:
+
+        for group, plugins_last in self.last_plugins.items():
+            for plugin_last in plugins_last:
+                if not plugin_last.optional:
+                    continue
+                for plugin_current in self.plugins.get(group, []):
+                    if plugin_current.label == plugin_last.label:
+                        if not plugin_current.optional:
+                            break
+                        setattr(plugin_current, 'active', plugin_last.active)
                         break
-                    setattr(plugin_current, 'active', plugin_last.active)
-                    break
         self.last_plugins = list()
 
         self.pair_generator = None
