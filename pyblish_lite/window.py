"""Main Window

States:
    These are all possible states and their transitions.


      reset
        '
        '
        '
     ___v__
    |      |       reset
    | Idle |--------------------.
    |      |<-------------------'
    |      |
    |      |                   _____________
    |      |     validate     |             |    reset     # TODO
    |      |----------------->| In-progress |-----------.
    |      |                  |_____________|           '
    |      |<-------------------------------------------'
    |      |
    |      |                   _____________
    |      |      publish     |             |
    |      |----------------->| In-progress |---.
    |      |                  |_____________|   '
    |      |<-----------------------------------'
    |______|


Todo:
    There are notes spread throughout this project with the syntax:

    - TODO(username)

    The `username` is a quick and dirty indicator of who made the note
    and is by no means exclusive to that person in terms of seeing it
    done. Feel free to do, or make your own TODO's as you code. Just
    make sure the description is sufficient for anyone reading it for
    the first time to understand how to actually to it!

"""
from functools import partial

<<<<<<< HEAD
from . import delegate, model, settings, util, view
=======
from Qt import QtCore, QtWidgets, QtGui

from . import model, view, util, delegate, tree
>>>>>>> c451c3d8
from .awesome import tags as awesome

from .vendor.Qt import QtCore, QtGui, QtWidgets


class Window(QtWidgets.QDialog):
    def __init__(self, controller, parent=None):
        super(Window, self).__init__(parent)
        icon = QtGui.QIcon(util.get_asset("img", "logo-extrasmall.png"))
        self.setWindowFlags(self.windowFlags() |
                            QtCore.Qt.WindowTitleHint |
                            QtCore.Qt.WindowMaximizeButtonHint |
                            QtCore.Qt.WindowMinimizeButtonHint |
                            QtCore.Qt.WindowCloseButtonHint)
        self.setWindowIcon(icon)
        self.setAttribute(QtCore.Qt.WA_DeleteOnClose)

        self.controller = controller

        """General layout
         __________________       _____________________
        |                  |     |       |       |     |
        |      Header      | --> | Tab   | Tab   | Tab |
        |__________________|     |_______|_______|_____|
        |                  |      _____________________
        |                  |     |                     |
        |                  |     |                     |
        |       Body       |     |                     |
        |                  | --> |        Page         |
        |                  |     |                     |
        |                  |     |_____________________|
        |__________________|      _____________________
        |                  |     |           |         |
        |      Footer      |     | Status    | Buttons |
        |__________________|     |___________|_________|

        """

        header = QtWidgets.QWidget()

        artist_tab = QtWidgets.QRadioButton()
        overview_tab = QtWidgets.QRadioButton()
        terminal_tab = QtWidgets.QRadioButton()
        spacer = QtWidgets.QWidget()

        layout = QtWidgets.QHBoxLayout(header)
        layout.addWidget(artist_tab, 0)
        layout.addWidget(overview_tab, 0)
        layout.addWidget(terminal_tab, 0)
        layout.addWidget(spacer, 1)  # Compress items to the left
        layout.setContentsMargins(0, 0, 0, 0)
        layout.setSpacing(0)

        """Artist Page
         __________________
        |                  |
        | | ------------   |
        | | -----          |
        |                  |
        | | --------       |
        | | -------        |
        |                  |
        |__________________|

        """

        artist_page = QtWidgets.QWidget()

        artist_view = view.Item()

        artist_delegate = delegate.Artist()
        artist_view.setItemDelegate(artist_delegate)

        layout = QtWidgets.QVBoxLayout(artist_page)
        layout.addWidget(artist_view)
        layout.setContentsMargins(5, 5, 5, 5)
        layout.setSpacing(0)

        """Overview Page
         ___________________
        |                  |
        | o ----- o----    |
        | o ----  o---     |
        | o ----  o----    |
        | o ----  o------  |
        |                  |
        |__________________|

        """

        overview_page = QtWidgets.QWidget()

        left_view = tree.View()
        right_view = tree.View()

        item_delegate = delegate.ItemAndSection()
        left_view.setItemDelegate(item_delegate)
        right_view.setItemDelegate(item_delegate)

        layout = QtWidgets.QHBoxLayout(overview_page)
        layout.addWidget(left_view, 1)
        layout.addWidget(right_view, 1)
        layout.setContentsMargins(5, 5, 5, 5)
        layout.setSpacing(0)

        """Terminal

         __________________
        |                  |
        |  \               |
        |   \              |
        |   /              |
        |  /  ______       |
        |                  |
        |__________________|

        """

        terminal_container = QtWidgets.QWidget()

        terminal_delegate = delegate.Terminal()
        terminal_view = view.LogView()
        terminal_view.setItemDelegate(terminal_delegate)

        layout = QtWidgets.QVBoxLayout(terminal_container)
        layout.addWidget(terminal_view)
        layout.setContentsMargins(5, 5, 5, 5)
        layout.setSpacing(0)

        terminal_footer = QtWidgets.QWidget()

        search_box = QtWidgets.QLineEdit()
        instance_combo = QtWidgets.QComboBox()
        plugin_combo = QtWidgets.QComboBox()
        show_errors = QtWidgets.QCheckBox()
        show_records = QtWidgets.QCheckBox()
        show_debug = QtWidgets.QCheckBox()
        show_info = QtWidgets.QCheckBox()
        show_warning = QtWidgets.QCheckBox()
        show_error = QtWidgets.QCheckBox()
        show_critical = QtWidgets.QCheckBox()

        layout = QtWidgets.QHBoxLayout(terminal_footer)
        for w in (search_box,
                  instance_combo,
                  plugin_combo,
                  show_errors,
                  show_records,
                  show_debug,
                  show_info,
                  show_warning,
                  show_error,
                  show_critical):
            layout.addWidget(w)

        layout.setContentsMargins(0, 0, 0, 0)
        layout.setSpacing(3)

        terminal_page = QtWidgets.QWidget()
        layout = QtWidgets.QVBoxLayout(terminal_page)
        layout.addWidget(terminal_container)
        # layout.addWidget(terminal_footer)  # TODO
        layout.setContentsMargins(0, 0, 0, 0)
        layout.setSpacing(0)

        # Add some room between window borders and contents
        body = QtWidgets.QWidget()
        layout = QtWidgets.QHBoxLayout(body)
        layout.setContentsMargins(5, 5, 5, 0)
        layout.addWidget(artist_page)
        layout.addWidget(overview_page)
        layout.addWidget(terminal_page)

        """Comment Box
         ____________________________
        |> My comment                |
        |                            |
        |____________________________|

        """

        comment_box = QtWidgets.QLineEdit()
        comment_placeholder = QtWidgets.QLabel(
            self.tr("Comment.."), comment_box)
        comment_placeholder.move(2, 2)
        comment_box.setEnabled(False)
        comment_box.hide()

        """Details View
         ____________________________
        |                            |
        | An Item              23 ms |
        | - family                   |
        |                            |
        |----------------------------|
        |                            |
        | Docstring                  |
        |____________________________|

        """

        details = view.Details(self)

        """Footer
         ______________________
        |             ___  ___ |
        |            | o || > ||
        |            |___||___||
        |______________________|

        """

        footer = QtWidgets.QWidget()
        info = QtWidgets.QLabel()
        spacer = QtWidgets.QWidget()
        reset = QtWidgets.QPushButton(awesome["refresh"])
        validate = QtWidgets.QPushButton(awesome["flask"])
        play = QtWidgets.QPushButton(awesome["play"])
        stop = QtWidgets.QPushButton(awesome["stop"])

        layout = QtWidgets.QHBoxLayout(footer)
        layout.setContentsMargins(5, 5, 5, 5)
        layout.addWidget(info, 0)
        layout.addWidget(spacer, 1)
        layout.addWidget(reset, 0)
        layout.addWidget(validate, 0)
        layout.addWidget(play, 0)
        layout.addWidget(stop, 0)

        # Placeholder for when GUI is closing
        # TODO(marcus): Fade to black and the the user about what's happening
        closing_placeholder = QtWidgets.QWidget(self)
        closing_placeholder.setSizePolicy(QtWidgets.QSizePolicy.Expanding,
                                          QtWidgets.QSizePolicy.Expanding)
        closing_placeholder.hide()

        # Main layout
        layout = QtWidgets.QVBoxLayout(self)
        layout.addWidget(header, 0)
        layout.addWidget(body, 3)
        layout.addWidget(closing_placeholder, 1)
        layout.addWidget(comment_box, 0)
        layout.addWidget(footer, 0)
        layout.setContentsMargins(0, 0, 0, 0)
        layout.setSpacing(0)

        """Animation
           ___
          /   \
         |     |            ___
          \___/            /   \
                   ___    |     |
                  /   \    \___/
                 |     |
                  \___/

        """

        # Display info
        info_effect = QtWidgets.QGraphicsOpacityEffect(info)
        info.setGraphicsEffect(info_effect)

        timeline = QtCore.QSequentialAnimationGroup()

        on = QtCore.QPropertyAnimation(info_effect, b"opacity")
        on.setDuration(0)
        on.setStartValue(0)
        on.setEndValue(1)

        off = QtCore.QPropertyAnimation(info_effect, b"opacity")
        off.setDuration(0)
        off.setStartValue(1)
        off.setEndValue(0)

        fade = QtCore.QPropertyAnimation(info_effect, b"opacity")
        fade.setDuration(500)
        fade.setStartValue(1.0)
        fade.setEndValue(0.0)

        timeline.addAnimation(on)
        timeline.addPause(50)
        timeline.addAnimation(off)
        timeline.addPause(50)
        timeline.addAnimation(on)
        timeline.addPause(2000)
        timeline.addAnimation(fade)

        info_animation = timeline

        """Setup

        Widgets are referred to in CSS via their object-name. We
        use the same mechanism internally to refer to objects; so rather
        than storing widgets as self.my_widget, it is referred to as:

        >>> my_widget = self.findChild(QtWidgets.QWidget, "MyWidget")

        This way there is only ever a single method of referring to any widget.

              ___
             |   |
          /\/     \/\
         /     _     \
         \    / \    /
          |   | |   |
         /    \_/    \
         \           /
          \/\     /\/
             |___|

        """

        instance_model = model.Instance()
        plugin_model = model.Plugin()
        terminal_model = model.Terminal()

        filter_model = model.ProxyModel(plugin_model)

        artist_view.setModel(instance_model)
<<<<<<< HEAD
        left_view.setModel(instance_model)
        right_view.setModel(filter_model)
=======

        left_proxy = tree.FamilyGroupProxy()
        left_proxy.setSourceModel(instance_model)
        left_proxy.set_group_role(model.Families)
        left_view.setModel(left_proxy)

        right_proxy = tree.PluginOrderGroupProxy()
        right_proxy.setSourceModel(plugin_model)
        right_proxy.set_group_role(model.Order)
        right_view.setModel(right_proxy)
>>>>>>> c451c3d8
        terminal_view.setModel(terminal_model)

        instance_combo.setModel(instance_model)
        plugin_combo.setModel(plugin_model)

        names = {
            # Main
            "Header": header,
            "Body": body,
            "Footer": footer,
            "Info": info,

            # Modals
            "Details": details,

            # Pages
            "Artist": artist_page,
            "Overview": overview_page,
            "Terminal": terminal_page,

            # Tabs
            "ArtistTab": artist_tab,
            "OverviewTab": overview_tab,
            "TerminalTab": terminal_tab,

            # Buttons
            "Play": play,
            "Validate": validate,
            "Reset": reset,
            "Stop": stop,

            # Misc
            "CommentBox": comment_box,
            "CommentPlaceholder": comment_placeholder,
            "ClosingPlaceholder": closing_placeholder,
        }

        for name, w in names.items():
            w.setObjectName(name)

        # Enable CSS on plain QWidget objects
        for w in (header,
                  body,
                  artist_page,
                  comment_box,
                  overview_page,
                  terminal_page,
                  footer,
                  play,
                  validate,
                  stop,
                  details,
                  reset,
                  closing_placeholder):
            w.setAttribute(QtCore.Qt.WA_StyledBackground)

        self.data = {
            "views": {
                "artist": artist_view,
                "left": left_view,
                "right": right_view,
                "terminal": terminal_view,
            },
            "modals": {
                "details": details,
            },
            "models": {
                "instances": instance_model,
                "plugins": plugin_model,
                "filter": filter_model,
                "terminal": terminal_model,
            },
            "terminal_toggles": {
                "record": show_records,
                "debug": show_debug,
                "info": show_info,
                "warning": show_warning,
                "error": show_error,
                "critical": show_critical
            },
            "tabs": {
                "artist": artist_tab,
                "overview": overview_tab,
                "terminal": terminal_tab,
                "current": "artist"
            },
            "pages": {
                "artist": artist_page,
                "overview": overview_page,
                "terminal": terminal_page,
            },
            "buttons": {
                "play": play,
                "validate": validate,
                "stop": stop,
                "reset": reset
            },
            "animation": {
                "display_info": info_animation,
            },

            "state": {
                "is_closing": False,
            }
        }

        # Pressing Enter defaults to Play
        play.setFocus()

        """Signals
         ________     ________
        |________|-->|________|
                         |
                         |
                      ___v____
                     |________|

        """

        artist_tab.toggled.connect(
            lambda: self.on_tab_changed("artist"))
        overview_tab.toggled.connect(
            lambda: self.on_tab_changed("overview"))
        terminal_tab.toggled.connect(
            lambda: self.on_tab_changed("terminal"))

        controller.was_reset.connect(self.on_was_reset)
        controller.was_validated.connect(self.on_was_validated)
        controller.was_published.connect(self.on_was_published)
        controller.was_acted.connect(self.on_was_acted)
        controller.was_finished.connect(self.on_finished)

        controller.was_reset.connect(left_proxy.rebuild)
        controller.was_validated.connect(left_proxy.rebuild)
        controller.was_published.connect(left_proxy.rebuild)
        controller.was_acted.connect(left_proxy.rebuild)
        controller.finished.connect(left_proxy.rebuild)

        controller.was_reset.connect(left_view.expandAll)
        controller.was_validated.connect(left_view.expandAll)
        controller.was_published.connect(left_view.expandAll)
        controller.was_acted.connect(left_view.expandAll)
        controller.finished.connect(left_view.expandAll)

        controller.was_reset.connect(right_proxy.rebuild)
        controller.was_validated.connect(right_proxy.rebuild)
        controller.was_published.connect(right_proxy.rebuild)
        controller.was_acted.connect(right_proxy.rebuild)
        controller.finished.connect(right_proxy.rebuild)

        controller.was_reset.connect(right_view.expandAll)
        controller.was_validated.connect(right_view.expandAll)
        controller.was_published.connect(right_view.expandAll)
        controller.was_acted.connect(right_view.expandAll)
        controller.finished.connect(right_view.expandAll)

        # Discovery happens synchronously during reset, that's
        # why it's important that this connection is triggered
        # right away.
        controller.was_discovered.connect(self.on_was_discovered,
                                          QtCore.Qt.DirectConnection)

        # This is called synchronously on each process
        controller.was_processed.connect(self.on_was_processed,
                                         QtCore.Qt.DirectConnection)

        # NOTE: Listeners to this signal are run in the main thread
        controller.about_to_process.connect(self.on_about_to_process,
                                            QtCore.Qt.DirectConnection)

        artist_view.toggled.connect(self.on_item_toggled)
        left_view.toggled.connect(self.on_item_toggled)
        right_view.toggled.connect(self.on_item_toggled)

        artist_view.inspected.connect(self.on_item_inspected)
        left_view.inspected.connect(self.on_item_inspected)
        right_view.inspected.connect(self.on_item_inspected)
        terminal_view.inspected.connect(self.on_item_inspected)

        reset.clicked.connect(self.on_reset_clicked)
        validate.clicked.connect(self.on_validate_clicked)
        play.clicked.connect(self.on_play_clicked)
        stop.clicked.connect(self.on_stop_clicked)
        comment_box.textChanged.connect(self.on_comment_entered)
        comment_box.returnPressed.connect(self.on_play_clicked)
        right_view.customContextMenuRequested.connect(
            self.on_plugin_action_menu_requested)

        for box in (show_errors,
                    show_records,
                    show_debug,
                    show_info,
                    show_warning,
                    show_error,
                    show_critical):
            box.setChecked(True)

        self.data["tabs"][settings.InitialTab].setChecked(True)

    # -------------------------------------------------------------------------
    #
    # Event handlers
    #
    # -------------------------------------------------------------------------

    def on_item_expanded(self, index, state):
        if not index.data(model.IsExpandable):
            return

        if state is None:
            state = not index.data(model.Expanded)

        # Collapse others
        for i in index.model():
            index.model().setData(i, False, model.Expanded)

        index.model().setData(index, state, model.Expanded)

    def on_item_inspected(self, index):
        details = self.data["modals"]["details"]
        details.move(QtGui.QCursor.pos())

        if index.data(model.Type) == "record":

            # Compose available data
            data = list()
            for key, value in index.data(model.Data).items():
                if key.startswith("_"):
                    continue

                data.append("%s %s" % ((key + ":").ljust(12), value))

            text = "\n".join(data)

            details.show({
                "icon": awesome["circle"],
                "heading": index.data(model.Label).split("\n")[0],
                "subheading": "LogRecord (%s)" % index.data(model.LogLevel),
                "text": text,
                "timestamp": "",
            })

        elif index.data(model.Type) == "error":

            # Compose available data
            data = list()
            for key, value in index.data(model.Data).items():
                if key.startswith("_"):
                    continue

                data.append("%s %s" % ((key + ":").ljust(12), value))

            text = "\n".join(data)

            details.show({
                "icon": awesome["exclamation-triangle"],
                "heading": index.data(model.Label).split("\n")[0],
                "subheading": "Exception",
                "text": text,
                "timestamp": "",
            })

        elif index.data(model.Type) == "plugin":
            details.show({
                "icon": index.data(model.Icon) or awesome["filter"],
                "heading": index.data(model.Label),
                "subheading": ", ".join(index.data(model.Families)),
                "text": index.data(model.Docstring) or "",
                "timestamp": str(index.data(model.Duration) or 0) + " ms",
            })

        elif index.data(model.Type) == "instance":
            details.show({
                "icon": index.data(model.Icon) or awesome["file"],
                "heading": index.data(model.Label),
                "subheading": ", ".join(index.data(model.Families)),
                "text": "",
                "timestamp": str(index.data(model.Duration) or 0) + " ms",
            })

    def on_item_toggled(self, index, state=None):
        """An item is requesting to be toggled"""
        if not index.data(model.IsIdle):
            return self.info("Cannot toggle")

        if not index.data(model.IsOptional):
            return self.info("This item is mandatory")

        if state is None:
            state = not index.data(model.IsChecked)

        index.model().setData(index, state, model.IsChecked)

        # Withdraw option to publish if no instances are toggled
        play = self.findChild(QtWidgets.QWidget, "Play")
        validate = self.findChild(QtWidgets.QWidget, "Validate")
        any_instances = any(index.data(model.IsChecked)
                            for index in self.data["models"]["instances"])
        play.setEnabled(any_instances)
        validate.setEnabled(any_instances)

        # Emit signals
        if index.data(model.Type) == "instance":
            instance = self.data["models"]["instances"].items[index.row()]
            util.defer(
                100, lambda: self.controller.emit_(
                    signal="instanceToggled",
                    kwargs={"new_value": state,
                            "old_value": not state,
                            "instance": instance}))

        if index.data(model.Type) == "plugin":
            util.defer(
                100, lambda: self.controller.emit_(
                    signal="pluginToggled",
                    kwargs={"new_value": state,
                            "old_value": not state,
                            "plugin": index.data(model.Object)}))

    def on_tab_changed(self, target):
        for page in self.data["pages"].values():
            page.hide()

        page = self.data["pages"][target]

        comment_box = self.findChild(QtWidgets.QWidget, "CommentBox")

        if target == "terminal":
            comment_box.hide()
        else:
            comment_box.setVisible(comment_box.isEnabled())

        page.show()

        self.data["tabs"]["current"] = target

    def on_validate_clicked(self):
        comment_box = self.findChild(QtWidgets.QWidget, "CommentBox")
        comment_box.setEnabled(False)
        comment_box.hide()
        self.validate()

    def on_play_clicked(self):
        comment_box = self.findChild(QtWidgets.QWidget, "CommentBox")
        comment_box.setEnabled(False)
        comment_box.hide()
        self.publish()

    def on_reset_clicked(self):
        self.reset()

    def on_stop_clicked(self):
        self.info("Stopping..")
        self.controller.is_running = False

    def on_comment_entered(self):
        """The user has typed a comment"""
        text_edit = self.findChild(QtWidgets.QWidget, "CommentBox")
        comment = text_edit.text()

        # Store within context
        context = self.controller.context
        context.data["comment"] = comment

        placeholder = self.findChild(QtWidgets.QLabel, "CommentPlaceholder")
        placeholder.setVisible(not comment)

    def on_about_to_process(self, plugin, instance):
        """Reflect currently running pair in GUI"""

        if instance is not None:
            instance_model = self.data["models"]["instances"]
            index = instance_model.items.index(instance)
            index = instance_model.createIndex(index, 0)
            instance_model.setData(index, True, model.IsProcessing)

        plugin_model = self.data["models"]["plugins"]
        index = plugin_model.items.index(plugin)
        index = plugin_model.createIndex(index, 0)
        plugin_model.setData(index, True, model.IsProcessing)
        self.info("%s %s" % (self.tr("Processing"), index.data(model.Label)))

    def on_plugin_action_menu_requested(self, pos):
        """The user right-clicked on a plug-in
         __________
        |          |
        | Action 1 |
        | Action 2 |
        | Action 3 |
        |          |
        |__________|

        """

        index = self.data["views"]["right"].indexAt(pos)
        actions = index.data(model.Actions)

        if not actions:
            return

        menu = QtWidgets.QMenu(self)
        plugins_index = self.data["models"]["filter"].mapToSource(index)
        plugin = self.data["models"]["plugins"].items[plugins_index.row()]
        print("plugin is: %s" % plugin)

        for action in actions:
            qaction = QtWidgets.QAction(action.label or action.__name__, self)
            qaction.triggered.connect(partial(self.act, plugin, action))
            menu.addAction(qaction)

        menu.popup(self.data["views"]["right"].viewport().mapToGlobal(pos))

    def on_was_discovered(self):
        models = self.data["models"]

        for Plugin in self.controller.plugins:
            models["plugins"].append(Plugin)

    def on_was_reset(self):
        models = self.data["models"]

        self.info(self.tr("Finishing up reset.."))

        models["instances"].reset()
        for instance in self.controller.context:
            models["instances"].append(instance)

        buttons = self.data["buttons"]
        buttons["play"].show()
        buttons["validate"].show()
        buttons["reset"].show()
        buttons["stop"].hide()

        models["instances"].restore_checkstate()
        models["plugins"].restore_checkstate()

        # Append placeholder comment from Context
        # This allows users to inject a comment from elsewhere,
        # or to perhaps provide a placeholder comment/template
        # for artists to fill in.
        comment = self.controller.context.data.get("comment")

        comment_box = self.findChild(QtWidgets.QWidget, "CommentBox")
        comment_box.setText(comment or None)
        comment_box.setEnabled(comment is not None)

        # Refresh tab
        self.on_tab_changed(self.data["tabs"]["current"])

        self.controller.current_error = None
        self.on_finished()

    def on_was_validated(self):
        plugin_model = self.data["models"]["plugins"]
        instance_model = self.data["models"]["instances"]

        for index in plugin_model:
            index.model().setData(index, False, model.IsIdle)

        for index in instance_model:
            index.model().setData(index, False, model.IsIdle)

        buttons = self.data["buttons"]
        buttons["reset"].show()
        buttons["play"].show()
        buttons["stop"].hide()

        self.on_finished()

    def on_was_published(self):
        plugin_model = self.data["models"]["plugins"]
        instance_model = self.data["models"]["instances"]

        for index in plugin_model:
            index.model().setData(index, False, model.IsIdle)

        for index in instance_model:
            index.model().setData(index, False, model.IsIdle)

        buttons = self.data["buttons"]
        buttons["reset"].show()
        buttons["stop"].hide()

        comment_box = self.findChild(QtWidgets.QWidget, "CommentBox")
        comment_box.hide()

        self.on_finished()

    def on_was_processed(self, result):
        models = self.data["models"]

        for instance in self.controller.context:
            if instance.id not in models["instances"].ids:
                models["instances"].append(instance)

            family = instance.data["family"]
            if family:
                plugins_filter = self.data["models"]["filter"]
                plugins_filter.add_inclusion(role="families", value=family)

            families = instance.data.get("families")
            if families:
                for f in families:
                    plugins_filter = self.data["models"]["filter"]
                    plugins_filter.add_inclusion(role="families", value=f)

        models["plugins"].update_with_result(result)
        models["instances"].update_with_result(result)
        models["terminal"].update_with_result(result)

    def on_was_acted(self, result):
        buttons = self.data["buttons"]
        buttons["reset"].show()
        buttons["stop"].hide()

        # Update action with result
        model_ = self.data["models"]["plugins"]

        index = model_.items.index(result["plugin"])
        index = model_.createIndex(index, 0)

        model_.setData(index, not result["success"], model.ActionFailed)
        model_.setData(index, False, model.IsProcessing)

        models = self.data["models"]
        models["terminal"].update_with_result(result)

        self.on_finished()

    def on_finished(self):
        """Finished signal handler"""
        self.controller.is_running = False

        error = self.controller.current_error
        if error is not None:
            self.info(self.tr("Stopped due to error(s), see Terminal."))
        else:
            self.info(self.tr("Finished successfully!"))

    # -------------------------------------------------------------------------
    #
    # Functions
    #
    # -------------------------------------------------------------------------

    def reset(self):
        """Prepare GUI for reset"""
        self.info(self.tr("About to reset.."))

        models = self.data["models"]

        models["instances"].store_checkstate()
        models["plugins"].store_checkstate()

        # Reset current ids to secure no previous instances get mixed in.
        models["instances"].ids = []

        for m in models.values():
            m.reset()

        for b in self.data["buttons"].values():
            b.hide()

        comment_box = self.findChild(QtWidgets.QWidget, "CommentBox")
        comment_box.hide()

        util.defer(500, self.controller.reset)

    def validate(self):
        self.info(self.tr("Preparing validate.."))
        for button in self.data["buttons"].values():
            button.hide()

        self.data["buttons"]["stop"].show()
        util.defer(5, self.controller.validate)

    def publish(self):
        self.info(self.tr("Preparing publish.."))

        for button in self.data["buttons"].values():
            button.hide()

        self.data["buttons"]["stop"].show()
        util.defer(5, self.controller.publish)

    def act(self, plugin, action):
        self.info("%s %s.." % (self.tr("Preparing"), action))

        for button in self.data["buttons"].values():
            button.hide()

        self.data["buttons"]["stop"].show()
        self.controller.is_running = True

        # Cause view to update, but it won't visually
        # happen until Qt is given time to idle..
        model_ = self.data["models"]["plugins"]

        index = model_.items.index(plugin)
        index = model_.createIndex(index, 0)

        for key, value in {model.ActionIdle: False,
                           model.ActionFailed: False,
                           model.IsProcessing: True}.items():
            model_.setData(index, value, key)

        # Give Qt time to draw
        util.defer(100, lambda: self.controller.act(plugin, action))

        self.info(self.tr("Action prepared."))

    def closeEvent(self, event):
        """Perform post-flight checks before closing

        Make sure processing of any kind is wrapped up before closing

        """

        # Make it snappy, but take care to clean it all up.
        # TODO(marcus): Enable GUI to return on problem, such
        # as asking whether or not the user really wants to quit
        # given there are things currently running.
        self.hide()

        if self.data["state"]["is_closing"]:

            # Explicitly clear potentially referenced data
            self.info(self.tr("Cleaning up models.."))
            for v in self.data["views"].values():
                v.model().deleteLater()
                v.setModel(None)

            self.info(self.tr("Cleaning up terminal.."))
            for item in self.data["models"]["terminal"].items:
                del(item)

            self.info(self.tr("Cleaning up controller.."))
            self.controller.cleanup()

            self.info(self.tr("All clean!"))
            self.info(self.tr("Good bye"))
            return super(Window, self).closeEvent(event)

        self.info(self.tr("Closing.."))

        def on_problem():
            self.heads_up("Warning", "Had trouble closing down. "
                          "Please tell someone and try again.")
            self.show()

        if self.controller.is_running:
            self.info(self.tr("..as soon as processing is finished.."))
            self.controller.is_running = False
            self.finished.connect(self.close)
            util.defer(2000, on_problem)
            return event.ignore()

        self.data["state"]["is_closing"] = True

        util.defer(200, self.close)
        return event.ignore()

    def reject(self):
        """Handle ESC key"""

        if self.controller.is_running:
            self.info(self.tr("Stopping.."))
            self.controller.is_running = False

    # -------------------------------------------------------------------------
    #
    # Feedback
    #
    # -------------------------------------------------------------------------

    def info(self, message):
        """Print user-facing information

        Arguments:
            message (str): Text message for the user

        """

        info = self.findChild(QtWidgets.QLabel, "Info")
        info.setText(message)

        # Include message in terminal
        self.data["models"]["terminal"].append({
            "label": message,
            "type": "info"
        })

        animation = self.data["animation"]["display_info"]
        animation.stop()
        animation.start()

        # TODO(marcus): Should this be configurable? Do we want
        # the shell to fill up with these messages?
        util.u_print(message)

    def warning(self, message):
        """Block processing and print warning until user hits "Continue"

        Arguments:
            message (str): Message to display

        """

        # TODO(marcus): Implement this.
        self.info(message)

    def heads_up(self, title, message, command=None):
        """Provide a front-and-center message with optional command

        Arguments:
            title (str): Bold and short message
            message (str): Extended message
            command (optional, callable): Function is provided as a button

        """

        # TODO(marcus): Implement this.
        self.info(message)<|MERGE_RESOLUTION|>--- conflicted
+++ resolved
@@ -41,13 +41,7 @@
 """
 from functools import partial
 
-<<<<<<< HEAD
-from . import delegate, model, settings, util, view
-=======
-from Qt import QtCore, QtWidgets, QtGui
-
-from . import model, view, util, delegate, tree
->>>>>>> c451c3d8
+from . import delegate, model, settings, util, view, tree
 from .awesome import tags as awesome
 
 from .vendor.Qt import QtCore, QtGui, QtWidgets
@@ -367,10 +361,6 @@
         filter_model = model.ProxyModel(plugin_model)
 
         artist_view.setModel(instance_model)
-<<<<<<< HEAD
-        left_view.setModel(instance_model)
-        right_view.setModel(filter_model)
-=======
 
         left_proxy = tree.FamilyGroupProxy()
         left_proxy.setSourceModel(instance_model)
@@ -378,10 +368,10 @@
         left_view.setModel(left_proxy)
 
         right_proxy = tree.PluginOrderGroupProxy()
-        right_proxy.setSourceModel(plugin_model)
+        right_proxy.setSourceModel(filter_model)
         right_proxy.set_group_role(model.Order)
         right_view.setModel(right_proxy)
->>>>>>> c451c3d8
+
         terminal_view.setModel(terminal_model)
 
         instance_combo.setModel(instance_model)
